# Risk Model Prediction API

This project implements a production-ready API to predict whether a household is at risk of not achieving the \$2/day income target. The API uses a pre-trained machine learning model along with data preprocessing and text vectorization steps. It is built using FastAPI and is designed to be easily integrated into larger systems.

## Overview

- **Objective:** Identify households at risk by predicting if their daily income is below \$2.
- **Data Sources:** The model uses a combination of numerical, categorical, and textual features:
  - **Numerical:** `HH Income + Production/Day (USD)`
  - **Categorical:** `most_recommend_rtv_program`, `least_recommend_rtv_program`
  - **Text:** `most_recommend_rtv_program_reason`, `least_recommend_rtv_program_reason`

- **Features:**
  - Data preprocessing (imputation, scaling, one-hot encoding)
  - Text feature extraction using TF-IDF
  - Model training with hyperparameter tuning using GridSearchCV
  - An API built with FastAPI that accepts JSON input and returns a prediction ("At risk" or "Not at risk").

## Features

- **Robust Data Preprocessing:** Handles missing values, categorical encoding, and numerical scaling.
- **Text Embedding:** Converts textual feedback into numerical features with TF-IDF.
- **Hyperparameter Tuning:** Selects the best model using cross-validation.
- **Model Retraining:** Option to automatically retrain the model if new data becomes available.
- **FastAPI Integration:** Provides a RESTful API for easy integration with frontend systems or other services.

## Requirements

- Python 3.7+
- [FastAPI](https://fastapi.tiangolo.com/)
- [Uvicorn](https://www.uvicorn.org/)
- [scikit-learn](https://scikit-learn.org/)
- [Pandas](https://pandas.pydata.org/)
- [NumPy](https://numpy.org/)
- [Joblib](https://joblib.readthedocs.io/)
- [Rich](https://rich.readthedocs.io/)
- [SciPy](https://scipy.org/)

Install the dependencies using pip:

```bash
pip install fastapi uvicorn scikit-learn pandas numpy joblib rich scipy
```

## Installation

1. Clone the repository:

   ```bash
   git clone https://github.com/mugabi91/HRTV-test
   cd HRTV-test
   ```

2. Ensure you have all dependencies installed (see **Requirements**).

3. Place your training dataset (e.g., `interview_dataset.csv`) in the designated folder or adjust the file paths in the script.

## Running the API

Start the API using Uvicorn:

```bash
uvicorn api:app --host 0.0.0.0 --port 8000 --reload
```

## API Endpoint

### POST `/predict`

- **Description:** Returns a risk prediction based on the provided household data.
- **Input Format (JSON):**

  ```json
  {
    "HH_Income": 1.5,
    "most_recommend_rtv_program": "Program A",
    "least_recommend_rtv_program": "Program X",
    "most_recommend_rtv_program_reason": "Great content and community support",
    "least_recommend_rtv_program_reason": "Boring and uninformative"
  }
  ```

- **Output Format (JSON):**

  ```json
  {
    "prediction": "At risk"
  }
  ```

## How It Works

1. **Model & Transformers Loading:**  
   On startup, the API loads the pre-trained model, preprocessor, and TF-IDF vectorizer from disk.

2. **Data Transformation:**  
   Incoming JSON data is converted to a DataFrame. Numerical and categorical features are transformed using the preprocessor, while the text fields are combined and vectorized using TF-IDF.

3. **Prediction:**  
   The transformed features are concatenated and passed to the model to generate a prediction. The numeric prediction (0 or 1) is then mapped to "Not at risk" or "At risk".

4. **Retraining:**  
   The system supports automatic retraining if a new data file (`new_data.csv`) is detected. This ensures the model remains up-to-date as new data becomes available.

## MLOps Considerations

- **Data Pipeline:**  
  New feedback can be integrated by placing a file in the designated folder or connecting to a data warehouse, triggering a retraining cycle.
  
- **Monitoring & Logging:**  
  The API uses Python’s logging module to track key events and errors for easier debugging and monitoring in production environments.

- **Scalability:**  
  The modular design makes it easy to extend functionality, such as adding more endpoints, integrating with external services, or deploying to cloud platforms.

## Contributing

<<<<<<< HEAD
Contributions are welcome! Please fork the repository and submit pull requests for any enhancements or bug fixes.
=======
Contributions are welcome! Please fork the repository and submit pull requests for any enhancements or bug fixes.

## License

This project is licensed under the MIT License. See the [LICENSE](LICENSE) file for details.
>>>>>>> 779412d1
<|MERGE_RESOLUTION|>--- conflicted
+++ resolved
@@ -115,12 +115,4 @@
 
 ## Contributing
 
-<<<<<<< HEAD
-Contributions are welcome! Please fork the repository and submit pull requests for any enhancements or bug fixes.
-=======
-Contributions are welcome! Please fork the repository and submit pull requests for any enhancements or bug fixes.
-
-## License
-
-This project is licensed under the MIT License. See the [LICENSE](LICENSE) file for details.
->>>>>>> 779412d1
+Contributions are welcome! Please fork the repository and submit pull requests for any enhancements or bug fixes.